import { RiskSignal } from '../types';

// Chrome Built-in AI Prompt API types (NEW API)
interface AICapabilities {
    available: 'readily' | 'after-download' | 'downloadable' | 'unavailable';
    defaultTemperature?: number;
    defaultTopK?: number;
    maxTopK?: number;
    maxTemperature?: number;
}

interface AISession {
    prompt: (text: string | any[], options?: any) => Promise<string>;
    promptStreaming: (text: string | any[]) => ReadableStream;
    destroy: () => void;
    clone: () => Promise<AISession>;
    inputUsage?: number;
    inputQuota?: number;
}

interface AISessionOptions {
    temperature?: number;
    topK?: number;
    initialPrompts?: Array<{ role: string; content: string }>;
    signal?: AbortSignal;
    monitor?: (m: any) => void;
}

interface AILanguageModel {
    availability: () => Promise<AICapabilities>;
    params: () => Promise<{
        defaultTopK: number;
        maxTopK: number;
        defaultTemperature: number;
        maxTemperature: number;
    }>;
    create: (options?: AISessionOptions) => Promise<AISession>;
}

declare global {
    const LanguageModel: AILanguageModel;
}

export class AIService {
    private static session: AISession | null = null;
    private static isAvailable: boolean | null = null;

    /**
     * Check if Chrome's Built-in AI is available with enhanced error reporting
     */
    static async checkAvailability(): Promise<{
        available: boolean;
        status: 'ready' | 'downloading' | 'downloadable' | 'unavailable' | 'unsupported';
        error?: string;
        userMessage?: string;
    }> {
        try {
            // Check if LanguageModel global exists (NEW API)
            if (typeof LanguageModel === 'undefined') {
                const error = 'Chrome AI API not available - LanguageModel is undefined';
                console.log('❌', error);
                console.log('💡 To enable AI:');
                console.log('   1. Use Chrome Canary 128+ or Chrome Dev');
                console.log('   2. Enable chrome://flags/#optimization-guide-on-device-model');
                console.log('   3. Enable chrome://flags/#prompt-api-for-gemini-nano');
                console.log('   4. Restart Chrome and wait for model download');
                
                this.isAvailable = false;
                return {
                    available: false,
                    status: 'unsupported',
                    error,
                    userMessage: 'AI requires Chrome Canary with experimental flags enabled'
                };
            }

            const capabilities = await LanguageModel.availability();
            console.log('🤖 Chrome AI Capabilities:', capabilities);
            console.log('🔍 Capabilities type:', typeof capabilities);
            
            // Handle different possible structures of capabilities
            let availabilityStatus;
            if (typeof capabilities === 'string') {
                // capabilities is directly a string
                availabilityStatus = capabilities;
                console.log('🔍 Available status (string):', availabilityStatus);
            } else if (typeof capabilities === 'object' && capabilities !== null) {
                // capabilities is an object with an available property
                availabilityStatus = capabilities.available;
                console.log('🔍 Available status (object):', availabilityStatus);
                console.log('🔍 Available type:', typeof availabilityStatus);
            } else {
                // Fallback: assume available if we can't determine
                availabilityStatus = 'readily';
                console.log('⚠️ Unknown capabilities structure, assuming readily available');
            }
            
            // Check if AI is available (any status other than 'unavailable')
            if (availabilityStatus === 'unavailable') {
                const error = 'AI not available on this device';
                console.log('❌', error);
                console.log('💡 Your device may not meet the requirements');
                this.isAvailable = false;
                return {
                    available: false,
                    status: 'unavailable',
                    error,
                    userMessage: 'Your device does not support Chrome AI'
                };
            }

            // If we get here, AI should be available in some form
            this.isAvailable = true;
            
            switch (availabilityStatus) {
                case 'readily':
                case 'available': // Handle direct 'available' status from newer API
                    return {
                        available: true,
                        status: 'ready',
                        userMessage: 'AI model ready for analysis'
                    };

                case 'after-download':
                    console.log('⏳ AI model downloaded but needs initialization');
                    return {
                        available: true,
                        status: 'downloadable',
                        userMessage: 'AI model will initialize on first use'
                    };

                case 'downloadable':
                    console.log('⏳ AI model needs to be downloaded');
                    return {
                        available: true,
                        status: 'downloadable',
                        userMessage: 'AI model will download on first use (may take time)'
                    };

                default:
                    // Handle unknown status - assume available
                    console.log('⚠️ Unknown AI availability status:', availabilityStatus, 'assuming available');
                    return {
                        available: true,
                        status: 'ready',
                        userMessage: `AI available with status: ${availabilityStatus}`
                    };
            }
        } catch (error) {
            const errorMsg = error instanceof Error ? error.message : 'Unknown error';
            console.error('❌ Error checking AI availability:', error);
            this.isAvailable = false;
            return {
                available: false,
                status: 'unavailable',
                error: errorMsg,
                userMessage: 'Failed to check AI availability'
            };
        }
    }

    /**
     * Simple availability check for backward compatibility
     */
    static async isAIReady(): Promise<boolean> {
        const status = await this.checkAvailability();
        return status.available;
    }

    /**
     * Initialize AI session with custom system prompt
     * Session persists across analyses
     */
    static async initializeSession(systemPrompt?: string): Promise<boolean> {
        try {
            // If session already exists, reuse it
            if (this.session) {
                console.log('♻️ Reusing existing AI session');
                return true;
            }

            const availabilityStatus = await this.checkAvailability();
            if (!availabilityStatus.available || typeof LanguageModel === 'undefined') {
                console.log('⚠️ AI not available for session initialization:', availabilityStatus);
                return false;
            }

            const defaultSystemPrompt = `You are a shopping safety expert AI assistant. Your role is to:
1. Analyze e-commerce websites for dark patterns and deceptive practices
2. Evaluate return policies, shipping policies, and terms of service
3. Identify security concerns and legitimacy issues
4. Provide clear, concise risk assessments

Be direct, factual, and focus on consumer protection. Format responses as JSON when requested.`;

            console.log('🔄 Creating new AI session...');

            const capabilities = await LanguageModel.availability();
            console.log('🔧 Session creation capabilities:', capabilities);
            
            // Model is already downloaded if readily available or after-download (cached)
            const isAlreadyDownloaded = capabilities.available === 'readily' || capabilities.available === 'after-download';

            // NEW API: Use initialPrompts instead of systemPrompt
            // Add monitor to track download progress
            this.session = await LanguageModel.create({
                temperature: 0.9, // Lower temperature for more consistent analysis
                topK: 3,
                initialPrompts: [
                    {
                        role: 'system',
                        content: systemPrompt || defaultSystemPrompt,
                    },
                ],
                monitor(m: any) {
                    m.addEventListener('downloadprogress', (e: any) => {
                        // Only log download progress if actually downloading (not loading from cache)
                        if (!isAlreadyDownloaded) {
                            console.log(`📥 AI Model downloading: ${Math.round(e.loaded * 100)}%`);
                        }
                    });
                },
            });

            console.log('✅ AI session created successfully');
            return true;
        } catch (error: any) {
            console.error('❌ Error initializing AI session:', error);
            console.error('❌ Error details:', {
                name: error.name,
                message: error.message,
                stack: error.stack?.split('\n')[0]
            });
            
            // Handle "NotAllowedError" specifically - model is downloadable but needs user gesture
            if (error.name === 'NotAllowedError') {
                console.warn('⚠️ AI model download requires user interaction. Model will download when user clicks "Analyze"');
                this.isAvailable = false; // Mark as not available for now
                return false;
            }

            this.session = null;
            return false;
        }
    }

    /**
     * Close AI session and cleanup
     */
    static destroySession(): void {
        if (this.session) {
            this.session.destroy();
            this.session = null;
            console.log('🔄 AI session destroyed');
        }
    }

    /**
     * Analyze page content for dark patterns with enhanced prompt engineering
     */
    static async analyzeDarkPatterns(pageContent: {
        url: string;
        title: string;
        headings: string[];
        buttons: string[];
        forms: string[];
        pageType?: string;
    }): Promise<RiskSignal[]> {
        try {
            const initialized = await this.initializeSession();
            if (!initialized || !this.session) {
                console.log('⚠️ AI not available, skipping dark pattern analysis');
                return [];
            }

<<<<<<< HEAD
            // Enhanced prompt with better context and stricter validation
            const prompt = this.constructDarkPatternPrompt(pageContent);
            const response = await this.session.prompt(prompt, { language: 'en' });
            
            console.log('🤖 AI Dark Pattern Analysis Response:', response?.slice(0, 200) + '...');

            // Enhanced parsing with validation
            const findings = this.parseAndValidateDarkPatterns(response);

            // Convert to RiskSignal format with validation
            return findings
                .filter(finding => this.isValidDarkPatternFinding(finding))
                .map((finding: any, index: number) => ({
                    id: `ai-dark-${index + 1}`,
                    score: Math.min(50, Math.max(1, finding.score || 10)), // Clamp score
                    reason: finding.reason || 'Dark pattern detected',
                    severity: this.normalizeSeverity(finding.severity) as 'low' | 'medium' | 'high',
                    category: 'dark-pattern' as const,
                    source: 'ai' as const,
                    details: finding.details || finding.evidence || 'Detected by AI analysis',
                    // Store pattern metadata for element finding
                    pattern: finding.pattern,
                    textSnippet: finding.textSnippet,
                    elementType: finding.elementType,
                    context: finding.context,
                }));
        } catch (error) {
            console.error('❌ Error analyzing dark patterns:', error);
            return [];
        }
    }

    /**
     * Construct enhanced dark pattern analysis prompt
     */
    private static constructDarkPatternPrompt(pageContent: {
        url: string;
        title: string;
        headings: string[];
        buttons: string[];
        forms: string[];
        pageType?: string;
        htmlSnippets?: { [key: string]: string[] };
    }): string {
        const contextualInstructions = pageContent.pageType === 'checkout' 
            ? 'Focus on checkout-specific dark patterns: hidden fees, forced subscriptions, default opt-ins.'
            : pageContent.pageType === 'product'
            ? 'Focus on product page dark patterns: fake scarcity, misleading reviews, bait-and-switch.'
            : 'Analyze all common e-commerce dark patterns.';

        // Build HTML context from snippets
        const htmlContext = pageContent.htmlSnippets ? this.buildHtmlContext(pageContent.htmlSnippets) : '';

        return `You are an expert in identifying deceptive e-commerce practices. Analyze this ${pageContent.pageType || 'e-commerce'} page for dark patterns.

PAGE CONTEXT:
URL: ${pageContent.url}
Title: ${pageContent.title}
Page Type: ${pageContent.pageType || 'unknown'}

CONTENT ANALYSIS:
Headings: ${pageContent.headings.slice(0, 12).join(' | ')}
Buttons: ${pageContent.buttons.slice(0, 20).join(' | ')}
Forms: ${pageContent.forms.slice(0, 8).join(' | ')}

${htmlContext}

ANALYSIS INSTRUCTIONS:
${contextualInstructions}

CRITICAL: For each dark pattern you identify, provide PATTERN METADATA instead of CSS selectors. The client-side code will find the actual elements.

Look for these specific patterns:
1. False Urgency: "Only 2 left!", fake countdown timers, "Limited time offer"
2. Forced Continuity: Auto-renewal defaults, hard-to-find cancel options
3. Hidden Costs: Surprise fees at checkout, mandatory add-ons
4. Trick Questions: Confusing opt-out checkboxes, double negatives
5. Confirmshaming: "No thanks, I don't want to save money"
6. Bait & Switch: Misleading prices, different product at checkout
7. Social Proof Manipulation: Fake reviews, "people are viewing"

RESPONSE FORMAT - RETURN ONLY VALID JSON:
[
  {
    "pattern": "false_urgency",
    "severity": "medium",
    "score": 15,
    "reason": "Fake scarcity claim without verification",
    "textSnippet": "Only 2 left in stock!",
    "elementType": "button",
    "context": "Product availability indicator near add to cart button",
    "details": "Button text claims 'Only 2 left' but no inventory verification visible",
    "evidence": "Found text 'Only 2 left in stock!' in page content"
  }
]

PATTERN METADATA REQUIREMENTS:
- pattern: One of the specific pattern types listed above
- textSnippet: The exact text that indicates the dark pattern (if applicable)
- elementType: Type of HTML element likely containing this pattern (button, timer, form, text, image, other)
- context: Description of where this pattern typically appears on the page
- Do NOT include CSS selectors - client code will find elements programmatically

VALIDATION RULES:
- severity: must be "low", "medium", or "high"
- score: integer between 1-50
- pattern: must be one of the predefined pattern types
- Only include patterns you're confident about (>70% certainty)
- If no patterns found, return: []

Return JSON only, no markdown, no explanations.`;
    }

    /**
     * Build HTML context from snippets for AI analysis
     */
    private static buildHtmlContext(htmlSnippets: { [key: string]: string[] }): string {
        const sections: string[] = [];

        for (const [category, snippets] of Object.entries(htmlSnippets)) {
            if (snippets.length > 0) {
                const categoryName = category.replace('Elements', '').toUpperCase();
                const snippetList = snippets.map((snippet, i) => `${i + 1}. ${snippet}`).join('\n');
                sections.push(`${categoryName} ELEMENTS:\n${snippetList}`);
            }
        }
=======
            const prompt = `Analyze for dark patterns: ${pageContent.url}

Headings: ${pageContent.headings.slice(0, 8).join(', ')}
Buttons: ${pageContent.buttons.slice(0, 10).join(', ')}

Check for: False urgency, Hidden costs, Trick questions, Forced continuity, Bait & switch, Confirmshaming

Return JSON (max 5 patterns, highest severity/score first):
[{"pattern":"name","severity":"low|medium|high","score":1-15,"reason":"why","details":"evidence","location":"where"}]

If none, return: []
JSON only.`;
>>>>>>> 7deba791

        if (sections.length > 0) {
            return `PAGE HTML SNIPPETS:\n${sections.join('\n\n')}\n\n`;
        }
        return '';
    }

    /**
     * Parse and validate dark pattern findings with enhanced error handling
     */
    private static parseAndValidateDarkPatterns(response: string): any[] {
        try {
            const parsed = this.parseAIResponse(response);
            
            if (!Array.isArray(parsed)) {
                console.warn('⚠️ Dark pattern response not an array, attempting to wrap');
                return parsed ? [parsed] : [];
            }

<<<<<<< HEAD
            return parsed.filter(item => {
                if (!item || typeof item !== 'object') return false;
                
                // Validate required fields
                const hasRequiredFields = item.pattern || item.reason;
                const hasValidSeverity = ['low', 'medium', 'high'].includes(item.severity);
                const hasValidScore = typeof item.score === 'number' && item.score > 0 && item.score <= 50;
                const hasValidPattern = ['false_urgency', 'forced_continuity', 'hidden_costs', 'trick_questions', 'confirmshaming', 'bait_switch', 'social_proof_manipulation', 'other'].includes(item.pattern);

                if (!hasRequiredFields || !hasValidSeverity || !hasValidScore || !hasValidPattern) {
                    console.warn('⚠️ Filtering out invalid dark pattern finding (missing pattern type or invalid fields):', item);
                    return false;
                }

                return true;
            });
=======
            // Sort by score (highest first) to prioritize major issues
            const sortedFindings = findings.sort((a: any, b: any) => (b.score || 0) - (a.score || 0));

            // Convert to RiskSignal format (limit to top 5)
            return sortedFindings.slice(0, 5).map((finding: any, index: number) => ({
                id: `ai-dark-${index + 1}`,
                score: finding.score,
                reason: finding.reason,
                severity: finding.severity as 'low' | 'medium' | 'high',
                category: 'dark-pattern' as const,
                source: 'ai' as const,
                details: finding.details,
            }));
>>>>>>> 7deba791
        } catch (error) {
            console.error('❌ Error parsing dark patterns:', error);
            return [];
        }
    }

    /**
     * Validate individual dark pattern finding
     */
    private static isValidDarkPatternFinding(finding: any): boolean {
        return (
            finding &&
            typeof finding === 'object' &&
            (finding.pattern || finding.reason) &&
            ['low', 'medium', 'high'].includes(finding.severity) &&
            typeof finding.score === 'number' &&
            finding.score > 0 &&
            finding.score <= 50 &&
            ['false_urgency', 'forced_continuity', 'hidden_costs', 'trick_questions', 'confirmshaming', 'bait_switch', 'social_proof_manipulation', 'other'].includes(finding.pattern)
        );
    }

    /**
     * Analyze overall page legitimacy with full context
     */
    static async analyzeLegitimacy(pageData: {
        url: string;
        title: string;
        content: string;
        hasHTTPS: boolean;
        hasContactInfo: boolean;
        hasPolicies: boolean;
        // Enhanced social media context
        socialMedia?: {
            facebook?: string | null;
            twitter?: string | null;
            instagram?: string | null;
            linkedin?: string | null;
            youtube?: string | null;
            count?: number;
        };
        // Domain intelligence from WHOIS
        domainAge?: number | null;
        domainAgeYears?: number | null;
        domainStatus?: string[] | null;
        domainRegistrar?: string | null;
    }): Promise<RiskSignal[]> {
        try {
            const initialized = await this.initializeSession();
            if (!initialized || !this.session) {
                console.log('⚠️ AI not available, skipping legitimacy analysis');
                return [];
            }

            // Build context-aware prompt with all available intelligence
            const domainInfo = pageData.domainAge !== undefined && pageData.domainAge !== null
                ? `Domain Age: ${pageData.domainAge} days (${pageData.domainAgeYears || Math.floor(pageData.domainAge / 365)} years)
Domain Registrar: ${pageData.domainRegistrar || 'Unknown'}
Domain Protection: ${pageData.domainStatus?.length || 0} status flags${pageData.domainStatus && pageData.domainStatus.length > 0 ? ` (${pageData.domainStatus.slice(0, 3).join(', ')})` : ''}`
                : 'Domain Age: Unknown';

            const socialInfo = pageData.socialMedia
                ? `Social Media Links Found:
- Facebook: ${pageData.socialMedia.facebook ? '✓ Found' : '✗ Not found'}
- Twitter/X: ${pageData.socialMedia.twitter ? '✓ Found' : '✗ Not found'}
- Instagram: ${pageData.socialMedia.instagram ? '✓ Found' : '✗ Not found'}
- LinkedIn: ${pageData.socialMedia.linkedin ? '✓ Found' : '✗ Not found'}
- Total Social Platforms: ${pageData.socialMedia.count || 0}`
                : 'Social Media: Unknown';

<<<<<<< HEAD
            // Enhanced legitimacy analysis prompt with better structure
            const prompt = this.constructLegitimacyPrompt(pageData, domainInfo, socialInfo);

            const response = await this.session.prompt(prompt, { language: 'en' });
            console.log('🤖 AI Legitimacy Analysis:', response);

            const concerns = this.parseAIResponse(response);

            return concerns.map((concern: any, index: number) => ({
                id: `ai-legit-${index + 1}`,
                score: concern.score,
                reason: concern.reason,
                severity: concern.severity as 'low' | 'medium' | 'high',
                category: 'legitimacy' as const,
                source: 'ai' as const,
                details: concern.details,
            }));
        } catch (error) {
            console.error('❌ Error analyzing legitimacy:', error);
            return [];
        }
    }

    /**
     * Construct enhanced legitimacy analysis prompt
     */
    private static constructLegitimacyPrompt(
        pageData: {
            url: string;
            title: string;
            content: string;
            hasHTTPS: boolean;
            hasContactInfo: boolean;
            hasPolicies: boolean;
            socialMedia?: any;
            domainAge?: number | null;
            domainAgeYears?: number | null;
            domainStatus?: string[] | null;
            domainRegistrar?: string | null;
        },
        domainInfo: string,
        socialInfo: string
    ): string {
        const trustLevel = this.assessDomainTrustLevel(pageData);
        
        return `You are a cybersecurity expert specializing in e-commerce fraud detection. Analyze this website's legitimacy using advanced risk assessment.

WEBSITE PROFILE:
URL: ${pageData.url}
Title: ${pageData.title}
Trust Level: ${trustLevel.level} (${trustLevel.reasoning})

SECURITY BASELINE:
- HTTPS: ${pageData.hasHTTPS ? '✅ Secure' : '❌ INSECURE'}
- Contact Info: ${pageData.hasContactInfo ? '✅ Available' : '❌ Missing'}
- Policies: ${pageData.hasPolicies ? '✅ Present' : '❌ Absent'}

DOMAIN INTELLIGENCE:
${domainInfo}

SOCIAL PRESENCE:
${socialInfo}

CONTENT SAMPLE:
${pageData.content.slice(0, 600)}

ANALYSIS FRAMEWORK:

🏆 ESTABLISHED BUSINESS INDICATORS (Domain age >3 years):
- Missing social media = LOW concern (may not link all platforms)
- Focus on security, policies, and contact information
- Premium registrars (MarkMonitor, CSC) = High trust

🚨 NEW BUSINESS RED FLAGS (Domain age <6 months):
- Missing social media = HIGH concern
- Missing contact info = CRITICAL concern
- Minimal domain protection = HIGH concern
- Combination of above = SCAM LIKELY

🔍 CONTEXTUAL ASSESSMENT RULES:
1. B2B sites may have minimal social presence (acceptable)
2. Enterprise brands may not link social media on all pages
3. Protection flags (clientDeleteProhibited) indicate investment in security
4. Premium registrars indicate serious business commitment

RESPONSE REQUIREMENTS:
- Only flag legitimate concerns based on FULL context
- Don't penalize established businesses for minor omissions
- Focus on patterns that indicate ACTUAL fraud risk
- Be conservative with scoring (max 30 per issue)

Return ONLY valid JSON array:
[
  {
    "concern": "specific_issue_name",
    "severity": "low"|"medium"|"high",
    "score": 1-30,
    "reason": "Clear explanation of the concern",
    "details": "Specific evidence supporting this assessment"
  }
]

If analysis shows STRONG trust signals, return: []
If analysis shows WEAK trust signals, flag specific concerns.

JSON only, no markdown, no explanations.`;
    }

    /**
     * Assess domain trust level for context-aware analysis
     */
    private static assessDomainTrustLevel(pageData: {
        domainAge?: number | null;
        domainStatus?: string[] | null;
        domainRegistrar?: string | null;
        hasHTTPS: boolean;
        hasContactInfo: boolean;
    }): { level: string; reasoning: string } {
        const age = pageData.domainAge || 0;
        const protectionFlags = pageData.domainStatus?.length || 0;
        const premiumRegistrar = ['markmonitor', 'csc', 'brand registry'].some(reg => 
            pageData.domainRegistrar?.toLowerCase().includes(reg)
        );

        if (age > 1825 && protectionFlags >= 3) { // 5+ years, good protection
            return { level: 'HIGH', reasoning: 'Established domain with strong protection' };
=======
            const prompt = `Evaluate legitimacy of: ${pageData.url}

Security: HTTPS=${pageData.hasHTTPS}, Contact=${pageData.hasContactInfo}, Policies=${pageData.hasPolicies}
Domain: ${domainInfo}
Social: ${socialInfo}

Context Rules:
- Old domains (>5yr + 3+ flags): Missing social = LOW concern
- New domains (<180d + <2 flags): Missing social = HIGH concern
- Protection flags = trust indicator (0-1=low, 3-5=good, 6=max)

Return JSON array (max 5 concerns, highest severity/score first):
[{"concern":"name","severity":"low|medium|high","score":1-40,"reason":"why","details":"evidence"}]

If strong trust signals, return: []
JSON only, no markdown.`;

            const response = await this.session.prompt(prompt);
            console.log('🤖 AI Legitimacy Analysis:', response);

            const concerns = this.parseAIResponse(response);

            // Sort by score (highest first) to prioritize major issues
            const sortedConcerns = concerns.sort((a: any, b: any) => (b.score || 0) - (a.score || 0));

            // Limit to top 5 concerns to prevent token overflow
            return sortedConcerns.slice(0, 5).map((concern: any, index: number) => ({
                id: `ai-legit-${index + 1}`,
                score: concern.score,
                reason: concern.reason,
                severity: concern.severity as 'low' | 'medium' | 'high',
                category: 'legitimacy' as const,
                source: 'ai' as const,
                details: concern.details,
            }));
        } catch (error) {
            console.error('❌ Error analyzing legitimacy:', error);
            return [];
>>>>>>> 7deba791
        }
        
        if (age > 1095 && (protectionFlags >= 2 || premiumRegistrar)) { // 3+ years
            return { level: 'MEDIUM-HIGH', reasoning: 'Mature domain with decent protection' };
        }
        
        if (age > 365) { // 1+ year
            return { level: 'MEDIUM', reasoning: 'Moderately established domain' };
        }
        
        if (age > 90) { // 3+ months
            return { level: 'MEDIUM-LOW', reasoning: 'Relatively new domain' };
        }
        
        return { level: 'LOW', reasoning: 'Very new or unknown domain age' };
    }

    /**
     * Normalize severity to valid values
     */
    private static normalizeSeverity(severity: string): 'low' | 'medium' | 'high' {
        if (!severity || typeof severity !== 'string') return 'low';
        
        const normalized = severity.toLowerCase().trim();
        
        if (['high', 'critical', 'severe'].includes(normalized)) return 'high';
        if (['medium', 'moderate', 'warning'].includes(normalized)) return 'medium';
        return 'low'; // Default fallback
    }

    /**
     * Parse AI response with enhanced error handling and validation
     */
    private static parseAIResponse(response: string): any {
        try {
            // Remove markdown code blocks if present
            let cleaned = response.trim();
            cleaned = cleaned.replace(/```json\s*/g, '');
            cleaned = cleaned.replace(/```\s*/g, '');
            cleaned = cleaned.trim();

            console.log('🔍 Parsing AI response (length:', cleaned.length, ')');
            console.log('🔍 Response preview:', cleaned.slice(0, 300));

            // Try direct JSON parse first
            try {
                const result = JSON.parse(cleaned);
                console.log('✅ Direct JSON parse successful');
                return result;
            } catch (directError: any) {
                console.log('⚠️ Direct JSON parse failed:', directError.message);
                
                // If that fails, try to extract JSON from the response
                const jsonMatch = cleaned.match(/\[[\s\S]*\]|\{[\s\S]*\}/);
                if (jsonMatch) {
                    let extracted = jsonMatch[0];
                    console.log('🔍 Extracted JSON (length:', extracted.length, ')');
                    console.log('🔍 Extracted preview:', extracted.slice(0, 200));

                    // Fix common JSON issues
                    // Remove trailing commas before closing brackets
                    extracted = extracted.replace(/,(\s*[}\]])/g, '$1');
                    // Fix unquoted keys (basic attempt)
                    extracted = extracted.replace(/([{,]\s*)([a-zA-Z_][a-zA-Z0-9_]*)\s*:/g, '$1"$2":');
<<<<<<< HEAD
                    // Fix incomplete strings (truncate at first unclosed quote)
                    extracted = this.fixIncompleteJson(extracted);

                    try {
                        const result = JSON.parse(extracted);
                        console.log('✅ Extracted JSON parse successful');
                        return result;
                    } catch (extractError: any) {
                        console.log('⚠️ Extracted JSON parse failed:', extractError.message);
                        console.log('🔍 Problematic JSON:', extracted.slice(0, 500));
                        
                        // Try to salvage partial JSON by finding complete objects
                        return this.salvagePartialJson(extracted);
                    }
=======
                    
                    // Handle truncated JSON - try to close incomplete objects/arrays
                    if (extracted.includes('{') && !extracted.endsWith('}') && !extracted.endsWith(']')) {
                        // Check if we're inside an incomplete string (odd number of quotes after last colon)
                        const lastColonIndex = extracted.lastIndexOf(':');
                        const afterLastColon = extracted.substring(lastColonIndex);
                        const quotesAfterColon = (afterLastColon.match(/"/g) || []).length;
                        
                        // If odd number of quotes, we're inside an incomplete string - close it
                        if (quotesAfterColon % 2 !== 0) {
                            extracted += '"';
                        }
                        
                        // Remove any trailing incomplete content after last complete object
                        // Look for last complete property (ends with " or } or ])
                        const lastCompleteMatch = extracted.match(/["\}\]]\s*$/);
                        if (!lastCompleteMatch) {
                            // Find the last comma, closing brace, or opening brace before truncation
                            const lastSafeIndex = Math.max(
                                extracted.lastIndexOf('",'),
                                extracted.lastIndexOf('},'),
                                extracted.lastIndexOf('"}'),
                                extracted.lastIndexOf(']')
                            );
                            
                            if (lastSafeIndex > 0) {
                                // Truncate to last safe point
                                extracted = extracted.substring(0, lastSafeIndex + 1);
                            }
                        }
                        
                        // Count open vs closed braces
                        const openBraces = (extracted.match(/\{/g) || []).length;
                        const closeBraces = (extracted.match(/\}/g) || []).length;
                        const openBrackets = (extracted.match(/\[/g) || []).length;
                        const closeBrackets = (extracted.match(/\]/g) || []).length;
                        
                        // Try to close missing braces/brackets
                        for (let i = 0; i < (openBraces - closeBraces); i++) {
                            extracted += '}';
                        }
                        for (let i = 0; i < (openBrackets - closeBrackets); i++) {
                            extracted += ']';
                        }
                        
                        console.warn('⚠️ Attempted to fix truncated JSON response');
                    }

                    return JSON.parse(extracted);
>>>>>>> 7deba791
                }
            }

            // If no JSON found, return empty array
            console.warn('⚠️ No valid JSON found in AI response');
            console.warn('Response preview:', response.slice(0, 200));
            return [];
        } catch (error) {
            console.error('❌ Error parsing AI response:', error);
            console.error('Response that failed:', response.slice(0, 500));
            // Return empty array instead of throwing - graceful degradation
            return [];
        }
    }

    /**
     * Fix incomplete JSON by truncating at first unclosed quote or bracket
     */
    private static fixIncompleteJson(json: string): string {
        try {
            // Find the last complete object/array
            let depth = 0;
            let inString = false;
            let escapeNext = false;
            let lastValidPos = -1;

            for (let i = 0; i < json.length; i++) {
                const char = json[i];
                
                if (escapeNext) {
                    escapeNext = false;
                    continue;
                }

                if (char === '\\') {
                    escapeNext = true;
                    continue;
                }

                if (char === '"' && !escapeNext) {
                    inString = !inString;
                    continue;
                }

                if (!inString) {
                    if (char === '{' || char === '[') {
                        depth++;
                    } else if (char === '}' || char === ']') {
                        depth--;
                        if (depth === 0) {
                            lastValidPos = i;
                        }
                    }
                }
            }

            if (lastValidPos > 0) {
                console.log('🔧 Truncating incomplete JSON at position:', lastValidPos);
                return json.slice(0, lastValidPos + 1);
            }

            return json;
        } catch (error: any) {
            console.log('⚠️ Error fixing incomplete JSON:', error.message);
            return json;
        }
    }

    /**
     * Try to salvage partial JSON by extracting complete objects
     */
    private static salvagePartialJson(json: string): any[] {
        try {
            const results: any[] = [];
            
            // Look for complete JSON objects in the string
            const objectRegex = /\{[^{}]*"pattern"[^{}]*\}/g;
            let match;
            
            while ((match = objectRegex.exec(json)) !== null) {
                try {
                    const obj = JSON.parse(match[0]);
                    if (obj.pattern && typeof obj.pattern === 'string') {
                        results.push(obj);
                    }
                } catch (e) {
                    // Skip invalid objects
                    continue;
                }
            }

            if (results.length > 0) {
                console.log('🔧 Salvaged', results.length, 'complete objects from partial JSON');
                return results;
            }

            console.log('⚠️ Could not salvage any complete objects');
            return [];
        } catch (error: any) {
            console.log('⚠️ Error salvaging partial JSON:', error.message);
            return [];
        }
    }

    /**
     * Get AI availability status
     */
    static isAIAvailable(): boolean {
        return this.isAvailable === true;
    }
}<|MERGE_RESOLUTION|>--- conflicted
+++ resolved
@@ -46,125 +46,54 @@
     private static isAvailable: boolean | null = null;
 
     /**
-     * Check if Chrome's Built-in AI is available with enhanced error reporting
-     */
-    static async checkAvailability(): Promise<{
-        available: boolean;
-        status: 'ready' | 'downloading' | 'downloadable' | 'unavailable' | 'unsupported';
-        error?: string;
-        userMessage?: string;
-    }> {
+     * Check if Chrome's Built-in AI is available
+     * Returns detailed status information
+     */
+    static async checkAvailability(): Promise<boolean> {
         try {
             // Check if LanguageModel global exists (NEW API)
             if (typeof LanguageModel === 'undefined') {
-                const error = 'Chrome AI API not available - LanguageModel is undefined';
-                console.log('❌', error);
+                console.log('❌ Chrome AI API not available - LanguageModel is undefined');
                 console.log('💡 To enable AI:');
                 console.log('   1. Use Chrome Canary 128+ or Chrome Dev');
                 console.log('   2. Enable chrome://flags/#optimization-guide-on-device-model');
                 console.log('   3. Enable chrome://flags/#prompt-api-for-gemini-nano');
                 console.log('   4. Restart Chrome and wait for model download');
-                
                 this.isAvailable = false;
-                return {
-                    available: false,
-                    status: 'unsupported',
-                    error,
-                    userMessage: 'AI requires Chrome Canary with experimental flags enabled'
-                };
+                return false;
             }
 
             const capabilities = await LanguageModel.availability();
             console.log('🤖 Chrome AI Capabilities:', capabilities);
-            console.log('🔍 Capabilities type:', typeof capabilities);
-            
-            // Handle different possible structures of capabilities
-            let availabilityStatus;
-            if (typeof capabilities === 'string') {
-                // capabilities is directly a string
-                availabilityStatus = capabilities;
-                console.log('🔍 Available status (string):', availabilityStatus);
-            } else if (typeof capabilities === 'object' && capabilities !== null) {
-                // capabilities is an object with an available property
-                availabilityStatus = capabilities.available;
-                console.log('🔍 Available status (object):', availabilityStatus);
-                console.log('🔍 Available type:', typeof availabilityStatus);
-            } else {
-                // Fallback: assume available if we can't determine
-                availabilityStatus = 'readily';
-                console.log('⚠️ Unknown capabilities structure, assuming readily available');
-            }
-            
-            // Check if AI is available (any status other than 'unavailable')
-            if (availabilityStatus === 'unavailable') {
-                const error = 'AI not available on this device';
-                console.log('❌', error);
+
+            if (capabilities.available === 'unavailable') {
+                console.log('❌ AI not available on this device');
                 console.log('💡 Your device may not meet the requirements');
                 this.isAvailable = false;
-                return {
-                    available: false,
-                    status: 'unavailable',
-                    error,
-                    userMessage: 'Your device does not support Chrome AI'
-                };
-            }
-
-            // If we get here, AI should be available in some form
-            this.isAvailable = true;
-            
-            switch (availabilityStatus) {
-                case 'readily':
-                case 'available': // Handle direct 'available' status from newer API
-                    return {
-                        available: true,
-                        status: 'ready',
-                        userMessage: 'AI model ready for analysis'
-                    };
-
-                case 'after-download':
-                    console.log('⏳ AI model downloaded but needs initialization');
-                    return {
-                        available: true,
-                        status: 'downloadable',
-                        userMessage: 'AI model will initialize on first use'
-                    };
-
-                case 'downloadable':
-                    console.log('⏳ AI model needs to be downloaded');
-                    return {
-                        available: true,
-                        status: 'downloadable',
-                        userMessage: 'AI model will download on first use (may take time)'
-                    };
-
-                default:
-                    // Handle unknown status - assume available
-                    console.log('⚠️ Unknown AI availability status:', availabilityStatus, 'assuming available');
-                    return {
-                        available: true,
-                        status: 'ready',
-                        userMessage: `AI available with status: ${availabilityStatus}`
-                    };
-            }
+                return false;
+            }
+
+            if (capabilities.available === 'after-download') {
+                console.log('⏳ AI model is downloadable but not yet downloaded');
+                console.log('💡 Model will download on first use with user interaction');
+                this.isAvailable = true; // Mark as available, will download on first session
+                return true;
+            }
+
+            if (capabilities.available === 'downloadable') {
+                console.log('⏳ AI model is downloadable');
+                console.log('💡 Model will download on first use with user interaction');
+                this.isAvailable = true; // Mark as available, will download on first session
+                return true;
+            }
+
+            this.isAvailable = true; // Available readily
+            return true;
         } catch (error) {
-            const errorMsg = error instanceof Error ? error.message : 'Unknown error';
             console.error('❌ Error checking AI availability:', error);
             this.isAvailable = false;
-            return {
-                available: false,
-                status: 'unavailable',
-                error: errorMsg,
-                userMessage: 'Failed to check AI availability'
-            };
-        }
-    }
-
-    /**
-     * Simple availability check for backward compatibility
-     */
-    static async isAIReady(): Promise<boolean> {
-        const status = await this.checkAvailability();
-        return status.available;
+            return false;
+        }
     }
 
     /**
@@ -179,9 +108,8 @@
                 return true;
             }
 
-            const availabilityStatus = await this.checkAvailability();
-            if (!availabilityStatus.available || typeof LanguageModel === 'undefined') {
-                console.log('⚠️ AI not available for session initialization:', availabilityStatus);
+            const available = await this.checkAvailability();
+            if (!available || typeof LanguageModel === 'undefined') {
                 return false;
             }
 
@@ -196,8 +124,6 @@
             console.log('🔄 Creating new AI session...');
 
             const capabilities = await LanguageModel.availability();
-            console.log('🔧 Session creation capabilities:', capabilities);
-            
             // Model is already downloaded if readily available or after-download (cached)
             const isAlreadyDownloaded = capabilities.available === 'readily' || capabilities.available === 'after-download';
 
@@ -222,16 +148,13 @@
                 },
             });
 
-            console.log('✅ AI session created successfully');
+            if (isAlreadyDownloaded) {
+                console.log('✅ AI session created (model already downloaded)');
+            } else {
+                console.log('✅ AI session initialized (downloaded and will persist)');
+            }
             return true;
         } catch (error: any) {
-            console.error('❌ Error initializing AI session:', error);
-            console.error('❌ Error details:', {
-                name: error.name,
-                message: error.message,
-                stack: error.stack?.split('\n')[0]
-            });
-            
             // Handle "NotAllowedError" specifically - model is downloadable but needs user gesture
             if (error.name === 'NotAllowedError') {
                 console.warn('⚠️ AI model download requires user interaction. Model will download when user clicks "Analyze"');
@@ -239,6 +162,7 @@
                 return false;
             }
 
+            console.error('❌ Error initializing AI session:', error);
             this.session = null;
             return false;
         }
@@ -256,7 +180,7 @@
     }
 
     /**
-     * Analyze page content for dark patterns with enhanced prompt engineering
+     * Analyze text for dark patterns
      */
     static async analyzeDarkPatterns(pageContent: {
         url: string;
@@ -264,7 +188,6 @@
         headings: string[];
         buttons: string[];
         forms: string[];
-        pageType?: string;
     }): Promise<RiskSignal[]> {
         try {
             const initialized = await this.initializeSession();
@@ -273,134 +196,6 @@
                 return [];
             }
 
-<<<<<<< HEAD
-            // Enhanced prompt with better context and stricter validation
-            const prompt = this.constructDarkPatternPrompt(pageContent);
-            const response = await this.session.prompt(prompt, { language: 'en' });
-            
-            console.log('🤖 AI Dark Pattern Analysis Response:', response?.slice(0, 200) + '...');
-
-            // Enhanced parsing with validation
-            const findings = this.parseAndValidateDarkPatterns(response);
-
-            // Convert to RiskSignal format with validation
-            return findings
-                .filter(finding => this.isValidDarkPatternFinding(finding))
-                .map((finding: any, index: number) => ({
-                    id: `ai-dark-${index + 1}`,
-                    score: Math.min(50, Math.max(1, finding.score || 10)), // Clamp score
-                    reason: finding.reason || 'Dark pattern detected',
-                    severity: this.normalizeSeverity(finding.severity) as 'low' | 'medium' | 'high',
-                    category: 'dark-pattern' as const,
-                    source: 'ai' as const,
-                    details: finding.details || finding.evidence || 'Detected by AI analysis',
-                    // Store pattern metadata for element finding
-                    pattern: finding.pattern,
-                    textSnippet: finding.textSnippet,
-                    elementType: finding.elementType,
-                    context: finding.context,
-                }));
-        } catch (error) {
-            console.error('❌ Error analyzing dark patterns:', error);
-            return [];
-        }
-    }
-
-    /**
-     * Construct enhanced dark pattern analysis prompt
-     */
-    private static constructDarkPatternPrompt(pageContent: {
-        url: string;
-        title: string;
-        headings: string[];
-        buttons: string[];
-        forms: string[];
-        pageType?: string;
-        htmlSnippets?: { [key: string]: string[] };
-    }): string {
-        const contextualInstructions = pageContent.pageType === 'checkout' 
-            ? 'Focus on checkout-specific dark patterns: hidden fees, forced subscriptions, default opt-ins.'
-            : pageContent.pageType === 'product'
-            ? 'Focus on product page dark patterns: fake scarcity, misleading reviews, bait-and-switch.'
-            : 'Analyze all common e-commerce dark patterns.';
-
-        // Build HTML context from snippets
-        const htmlContext = pageContent.htmlSnippets ? this.buildHtmlContext(pageContent.htmlSnippets) : '';
-
-        return `You are an expert in identifying deceptive e-commerce practices. Analyze this ${pageContent.pageType || 'e-commerce'} page for dark patterns.
-
-PAGE CONTEXT:
-URL: ${pageContent.url}
-Title: ${pageContent.title}
-Page Type: ${pageContent.pageType || 'unknown'}
-
-CONTENT ANALYSIS:
-Headings: ${pageContent.headings.slice(0, 12).join(' | ')}
-Buttons: ${pageContent.buttons.slice(0, 20).join(' | ')}
-Forms: ${pageContent.forms.slice(0, 8).join(' | ')}
-
-${htmlContext}
-
-ANALYSIS INSTRUCTIONS:
-${contextualInstructions}
-
-CRITICAL: For each dark pattern you identify, provide PATTERN METADATA instead of CSS selectors. The client-side code will find the actual elements.
-
-Look for these specific patterns:
-1. False Urgency: "Only 2 left!", fake countdown timers, "Limited time offer"
-2. Forced Continuity: Auto-renewal defaults, hard-to-find cancel options
-3. Hidden Costs: Surprise fees at checkout, mandatory add-ons
-4. Trick Questions: Confusing opt-out checkboxes, double negatives
-5. Confirmshaming: "No thanks, I don't want to save money"
-6. Bait & Switch: Misleading prices, different product at checkout
-7. Social Proof Manipulation: Fake reviews, "people are viewing"
-
-RESPONSE FORMAT - RETURN ONLY VALID JSON:
-[
-  {
-    "pattern": "false_urgency",
-    "severity": "medium",
-    "score": 15,
-    "reason": "Fake scarcity claim without verification",
-    "textSnippet": "Only 2 left in stock!",
-    "elementType": "button",
-    "context": "Product availability indicator near add to cart button",
-    "details": "Button text claims 'Only 2 left' but no inventory verification visible",
-    "evidence": "Found text 'Only 2 left in stock!' in page content"
-  }
-]
-
-PATTERN METADATA REQUIREMENTS:
-- pattern: One of the specific pattern types listed above
-- textSnippet: The exact text that indicates the dark pattern (if applicable)
-- elementType: Type of HTML element likely containing this pattern (button, timer, form, text, image, other)
-- context: Description of where this pattern typically appears on the page
-- Do NOT include CSS selectors - client code will find elements programmatically
-
-VALIDATION RULES:
-- severity: must be "low", "medium", or "high"
-- score: integer between 1-50
-- pattern: must be one of the predefined pattern types
-- Only include patterns you're confident about (>70% certainty)
-- If no patterns found, return: []
-
-Return JSON only, no markdown, no explanations.`;
-    }
-
-    /**
-     * Build HTML context from snippets for AI analysis
-     */
-    private static buildHtmlContext(htmlSnippets: { [key: string]: string[] }): string {
-        const sections: string[] = [];
-
-        for (const [category, snippets] of Object.entries(htmlSnippets)) {
-            if (snippets.length > 0) {
-                const categoryName = category.replace('Elements', '').toUpperCase();
-                const snippetList = snippets.map((snippet, i) => `${i + 1}. ${snippet}`).join('\n');
-                sections.push(`${categoryName} ELEMENTS:\n${snippetList}`);
-            }
-        }
-=======
             const prompt = `Analyze for dark patterns: ${pageContent.url}
 
 Headings: ${pageContent.headings.slice(0, 8).join(', ')}
@@ -413,44 +208,13 @@
 
 If none, return: []
 JSON only.`;
->>>>>>> 7deba791
-
-        if (sections.length > 0) {
-            return `PAGE HTML SNIPPETS:\n${sections.join('\n\n')}\n\n`;
-        }
-        return '';
-    }
-
-    /**
-     * Parse and validate dark pattern findings with enhanced error handling
-     */
-    private static parseAndValidateDarkPatterns(response: string): any[] {
-        try {
-            const parsed = this.parseAIResponse(response);
-            
-            if (!Array.isArray(parsed)) {
-                console.warn('⚠️ Dark pattern response not an array, attempting to wrap');
-                return parsed ? [parsed] : [];
-            }
-
-<<<<<<< HEAD
-            return parsed.filter(item => {
-                if (!item || typeof item !== 'object') return false;
-                
-                // Validate required fields
-                const hasRequiredFields = item.pattern || item.reason;
-                const hasValidSeverity = ['low', 'medium', 'high'].includes(item.severity);
-                const hasValidScore = typeof item.score === 'number' && item.score > 0 && item.score <= 50;
-                const hasValidPattern = ['false_urgency', 'forced_continuity', 'hidden_costs', 'trick_questions', 'confirmshaming', 'bait_switch', 'social_proof_manipulation', 'other'].includes(item.pattern);
-
-                if (!hasRequiredFields || !hasValidSeverity || !hasValidScore || !hasValidPattern) {
-                    console.warn('⚠️ Filtering out invalid dark pattern finding (missing pattern type or invalid fields):', item);
-                    return false;
-                }
-
-                return true;
-            });
-=======
+
+            const response = await this.session.prompt(prompt);
+            console.log('🤖 AI Dark Pattern Analysis:', response);
+
+            // Parse AI response
+            const findings = this.parseAIResponse(response);
+
             // Sort by score (highest first) to prioritize major issues
             const sortedFindings = findings.sort((a: any, b: any) => (b.score || 0) - (a.score || 0));
 
@@ -464,27 +228,10 @@
                 source: 'ai' as const,
                 details: finding.details,
             }));
->>>>>>> 7deba791
         } catch (error) {
-            console.error('❌ Error parsing dark patterns:', error);
+            console.error('❌ Error analyzing dark patterns:', error);
             return [];
         }
-    }
-
-    /**
-     * Validate individual dark pattern finding
-     */
-    private static isValidDarkPatternFinding(finding: any): boolean {
-        return (
-            finding &&
-            typeof finding === 'object' &&
-            (finding.pattern || finding.reason) &&
-            ['low', 'medium', 'high'].includes(finding.severity) &&
-            typeof finding.score === 'number' &&
-            finding.score > 0 &&
-            finding.score <= 50 &&
-            ['false_urgency', 'forced_continuity', 'hidden_costs', 'trick_questions', 'confirmshaming', 'bait_switch', 'social_proof_manipulation', 'other'].includes(finding.pattern)
-        );
     }
 
     /**
@@ -535,134 +282,6 @@
 - Total Social Platforms: ${pageData.socialMedia.count || 0}`
                 : 'Social Media: Unknown';
 
-<<<<<<< HEAD
-            // Enhanced legitimacy analysis prompt with better structure
-            const prompt = this.constructLegitimacyPrompt(pageData, domainInfo, socialInfo);
-
-            const response = await this.session.prompt(prompt, { language: 'en' });
-            console.log('🤖 AI Legitimacy Analysis:', response);
-
-            const concerns = this.parseAIResponse(response);
-
-            return concerns.map((concern: any, index: number) => ({
-                id: `ai-legit-${index + 1}`,
-                score: concern.score,
-                reason: concern.reason,
-                severity: concern.severity as 'low' | 'medium' | 'high',
-                category: 'legitimacy' as const,
-                source: 'ai' as const,
-                details: concern.details,
-            }));
-        } catch (error) {
-            console.error('❌ Error analyzing legitimacy:', error);
-            return [];
-        }
-    }
-
-    /**
-     * Construct enhanced legitimacy analysis prompt
-     */
-    private static constructLegitimacyPrompt(
-        pageData: {
-            url: string;
-            title: string;
-            content: string;
-            hasHTTPS: boolean;
-            hasContactInfo: boolean;
-            hasPolicies: boolean;
-            socialMedia?: any;
-            domainAge?: number | null;
-            domainAgeYears?: number | null;
-            domainStatus?: string[] | null;
-            domainRegistrar?: string | null;
-        },
-        domainInfo: string,
-        socialInfo: string
-    ): string {
-        const trustLevel = this.assessDomainTrustLevel(pageData);
-        
-        return `You are a cybersecurity expert specializing in e-commerce fraud detection. Analyze this website's legitimacy using advanced risk assessment.
-
-WEBSITE PROFILE:
-URL: ${pageData.url}
-Title: ${pageData.title}
-Trust Level: ${trustLevel.level} (${trustLevel.reasoning})
-
-SECURITY BASELINE:
-- HTTPS: ${pageData.hasHTTPS ? '✅ Secure' : '❌ INSECURE'}
-- Contact Info: ${pageData.hasContactInfo ? '✅ Available' : '❌ Missing'}
-- Policies: ${pageData.hasPolicies ? '✅ Present' : '❌ Absent'}
-
-DOMAIN INTELLIGENCE:
-${domainInfo}
-
-SOCIAL PRESENCE:
-${socialInfo}
-
-CONTENT SAMPLE:
-${pageData.content.slice(0, 600)}
-
-ANALYSIS FRAMEWORK:
-
-🏆 ESTABLISHED BUSINESS INDICATORS (Domain age >3 years):
-- Missing social media = LOW concern (may not link all platforms)
-- Focus on security, policies, and contact information
-- Premium registrars (MarkMonitor, CSC) = High trust
-
-🚨 NEW BUSINESS RED FLAGS (Domain age <6 months):
-- Missing social media = HIGH concern
-- Missing contact info = CRITICAL concern
-- Minimal domain protection = HIGH concern
-- Combination of above = SCAM LIKELY
-
-🔍 CONTEXTUAL ASSESSMENT RULES:
-1. B2B sites may have minimal social presence (acceptable)
-2. Enterprise brands may not link social media on all pages
-3. Protection flags (clientDeleteProhibited) indicate investment in security
-4. Premium registrars indicate serious business commitment
-
-RESPONSE REQUIREMENTS:
-- Only flag legitimate concerns based on FULL context
-- Don't penalize established businesses for minor omissions
-- Focus on patterns that indicate ACTUAL fraud risk
-- Be conservative with scoring (max 30 per issue)
-
-Return ONLY valid JSON array:
-[
-  {
-    "concern": "specific_issue_name",
-    "severity": "low"|"medium"|"high",
-    "score": 1-30,
-    "reason": "Clear explanation of the concern",
-    "details": "Specific evidence supporting this assessment"
-  }
-]
-
-If analysis shows STRONG trust signals, return: []
-If analysis shows WEAK trust signals, flag specific concerns.
-
-JSON only, no markdown, no explanations.`;
-    }
-
-    /**
-     * Assess domain trust level for context-aware analysis
-     */
-    private static assessDomainTrustLevel(pageData: {
-        domainAge?: number | null;
-        domainStatus?: string[] | null;
-        domainRegistrar?: string | null;
-        hasHTTPS: boolean;
-        hasContactInfo: boolean;
-    }): { level: string; reasoning: string } {
-        const age = pageData.domainAge || 0;
-        const protectionFlags = pageData.domainStatus?.length || 0;
-        const premiumRegistrar = ['markmonitor', 'csc', 'brand registry'].some(reg => 
-            pageData.domainRegistrar?.toLowerCase().includes(reg)
-        );
-
-        if (age > 1825 && protectionFlags >= 3) { // 5+ years, good protection
-            return { level: 'HIGH', reasoning: 'Established domain with strong protection' };
-=======
             const prompt = `Evaluate legitimacy of: ${pageData.url}
 
 Security: HTTPS=${pageData.hasHTTPS}, Contact=${pageData.hasContactInfo}, Policies=${pageData.hasPolicies}
@@ -701,39 +320,11 @@
         } catch (error) {
             console.error('❌ Error analyzing legitimacy:', error);
             return [];
->>>>>>> 7deba791
-        }
-        
-        if (age > 1095 && (protectionFlags >= 2 || premiumRegistrar)) { // 3+ years
-            return { level: 'MEDIUM-HIGH', reasoning: 'Mature domain with decent protection' };
-        }
-        
-        if (age > 365) { // 1+ year
-            return { level: 'MEDIUM', reasoning: 'Moderately established domain' };
-        }
-        
-        if (age > 90) { // 3+ months
-            return { level: 'MEDIUM-LOW', reasoning: 'Relatively new domain' };
-        }
-        
-        return { level: 'LOW', reasoning: 'Very new or unknown domain age' };
-    }
-
-    /**
-     * Normalize severity to valid values
-     */
-    private static normalizeSeverity(severity: string): 'low' | 'medium' | 'high' {
-        if (!severity || typeof severity !== 'string') return 'low';
-        
-        const normalized = severity.toLowerCase().trim();
-        
-        if (['high', 'critical', 'severe'].includes(normalized)) return 'high';
-        if (['medium', 'moderate', 'warning'].includes(normalized)) return 'medium';
-        return 'low'; // Default fallback
-    }
-
-    /**
-     * Parse AI response with enhanced error handling and validation
+        }
+    }
+
+    /**
+     * Parse AI response (handle both JSON and text responses)
      */
     private static parseAIResponse(response: string): any {
         try {
@@ -743,45 +334,20 @@
             cleaned = cleaned.replace(/```\s*/g, '');
             cleaned = cleaned.trim();
 
-            console.log('🔍 Parsing AI response (length:', cleaned.length, ')');
-            console.log('🔍 Response preview:', cleaned.slice(0, 300));
-
             // Try direct JSON parse first
             try {
-                const result = JSON.parse(cleaned);
-                console.log('✅ Direct JSON parse successful');
-                return result;
-            } catch (directError: any) {
-                console.log('⚠️ Direct JSON parse failed:', directError.message);
-                
-                // If that fails, try to extract JSON from the response
+                return JSON.parse(cleaned);
+            } catch {
+                // If that fails, try to extract JSON
                 const jsonMatch = cleaned.match(/\[[\s\S]*\]|\{[\s\S]*\}/);
                 if (jsonMatch) {
                     let extracted = jsonMatch[0];
-                    console.log('🔍 Extracted JSON (length:', extracted.length, ')');
-                    console.log('🔍 Extracted preview:', extracted.slice(0, 200));
 
                     // Fix common JSON issues
                     // Remove trailing commas before closing brackets
                     extracted = extracted.replace(/,(\s*[}\]])/g, '$1');
                     // Fix unquoted keys (basic attempt)
                     extracted = extracted.replace(/([{,]\s*)([a-zA-Z_][a-zA-Z0-9_]*)\s*:/g, '$1"$2":');
-<<<<<<< HEAD
-                    // Fix incomplete strings (truncate at first unclosed quote)
-                    extracted = this.fixIncompleteJson(extracted);
-
-                    try {
-                        const result = JSON.parse(extracted);
-                        console.log('✅ Extracted JSON parse successful');
-                        return result;
-                    } catch (extractError: any) {
-                        console.log('⚠️ Extracted JSON parse failed:', extractError.message);
-                        console.log('🔍 Problematic JSON:', extracted.slice(0, 500));
-                        
-                        // Try to salvage partial JSON by finding complete objects
-                        return this.salvagePartialJson(extracted);
-                    }
-=======
                     
                     // Handle truncated JSON - try to close incomplete objects/arrays
                     if (extracted.includes('{') && !extracted.endsWith('}') && !extracted.endsWith(']')) {
@@ -831,7 +397,6 @@
                     }
 
                     return JSON.parse(extracted);
->>>>>>> 7deba791
                 }
             }
 
@@ -848,95 +413,6 @@
     }
 
     /**
-     * Fix incomplete JSON by truncating at first unclosed quote or bracket
-     */
-    private static fixIncompleteJson(json: string): string {
-        try {
-            // Find the last complete object/array
-            let depth = 0;
-            let inString = false;
-            let escapeNext = false;
-            let lastValidPos = -1;
-
-            for (let i = 0; i < json.length; i++) {
-                const char = json[i];
-                
-                if (escapeNext) {
-                    escapeNext = false;
-                    continue;
-                }
-
-                if (char === '\\') {
-                    escapeNext = true;
-                    continue;
-                }
-
-                if (char === '"' && !escapeNext) {
-                    inString = !inString;
-                    continue;
-                }
-
-                if (!inString) {
-                    if (char === '{' || char === '[') {
-                        depth++;
-                    } else if (char === '}' || char === ']') {
-                        depth--;
-                        if (depth === 0) {
-                            lastValidPos = i;
-                        }
-                    }
-                }
-            }
-
-            if (lastValidPos > 0) {
-                console.log('🔧 Truncating incomplete JSON at position:', lastValidPos);
-                return json.slice(0, lastValidPos + 1);
-            }
-
-            return json;
-        } catch (error: any) {
-            console.log('⚠️ Error fixing incomplete JSON:', error.message);
-            return json;
-        }
-    }
-
-    /**
-     * Try to salvage partial JSON by extracting complete objects
-     */
-    private static salvagePartialJson(json: string): any[] {
-        try {
-            const results: any[] = [];
-            
-            // Look for complete JSON objects in the string
-            const objectRegex = /\{[^{}]*"pattern"[^{}]*\}/g;
-            let match;
-            
-            while ((match = objectRegex.exec(json)) !== null) {
-                try {
-                    const obj = JSON.parse(match[0]);
-                    if (obj.pattern && typeof obj.pattern === 'string') {
-                        results.push(obj);
-                    }
-                } catch (e) {
-                    // Skip invalid objects
-                    continue;
-                }
-            }
-
-            if (results.length > 0) {
-                console.log('🔧 Salvaged', results.length, 'complete objects from partial JSON');
-                return results;
-            }
-
-            console.log('⚠️ Could not salvage any complete objects');
-            return [];
-        } catch (error: any) {
-            console.log('⚠️ Error salvaging partial JSON:', error.message);
-            return [];
-        }
-    }
-
-    /**
      * Get AI availability status
      */
     static isAIAvailable(): boolean {
